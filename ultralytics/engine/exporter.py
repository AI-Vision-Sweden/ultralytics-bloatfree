# Ultralytics 🚀 AGPL-3.0 License - https://ultralytics.com/license
"""
Export a YOLO PyTorch model to other formats. TensorFlow exports authored by https://github.com/zldrobit.

Format                  | `format=argument`         | Model
---                     | ---                       | ---
PyTorch                 | -                         | yolo11n.pt
TorchScript             | `torchscript`             | yolo11n.torchscript
ONNX                    | `onnx`                    | yolo11n.onnx
TensorRT                | `engine`                  | yolo11n.engine

Requirements:
    $ pip install "ultralytics[export]"

Python:
    from ultralytics import YOLO
    model = YOLO('yolo11n.pt')
    results = model.export(format='onnx')

CLI:
    $ yolo mode=export model=yolo11n.pt format=onnx

Inference:
    $ yolo predict model=yolo11n.pt                 # PyTorch
                         yolo11n.torchscript        # TorchScript
                         yolo11n.onnx               # ONNX Runtime
                         yolo11n.engine             # TensorRT

"""

import json
import os
import re
import shutil
import subprocess
import time
import warnings
from copy import deepcopy
from datetime import datetime
from pathlib import Path

import numpy as np
import torch

from ultralytics import __version__
from ultralytics.cfg import TASK2DATA, get_cfg
from ultralytics.data import build_dataloader
from ultralytics.data.dataset import YOLODataset
from ultralytics.data.utils import check_cls_dataset, check_det_dataset
from ultralytics.nn.autobackend import check_class_names, default_class_names
from ultralytics.nn.modules import C2f, Classify, Detect, RTDETRDecoder
from ultralytics.nn.tasks import ClassificationModel, DetectionModel, SegmentationModel, WorldModel
from ultralytics.utils import (
    ARM64,
    DEFAULT_CFG,
    IS_COLAB,
    IS_JETSON,
    LINUX,
    LOGGER,
    MACOS,
    MACOS_VERSION,
    ROOT,
    SETTINGS,
    TORCH_VERSION,
    WINDOWS,
    YAML,
    callbacks,
    colorstr,
    get_default_args,
)
from ultralytics.utils.checks import (
    check_imgsz,
    check_is_path_safe,
    check_requirements,
    check_version,
    is_intel,
    is_sudo_available,
)
from ultralytics.utils.downloads import get_github_assets, safe_download
from ultralytics.utils.export import (
    keras2pb,
    onnx2engine,
    onnx2saved_model,
    pb2tfjs,
    tflite2edgetpu,
    torch2imx,
    torch2onnx,
)
from ultralytics.utils.files import file_size
from ultralytics.utils.metrics import batch_probiou
from ultralytics.utils.nms import TorchNMS
from ultralytics.utils.ops import Profile
from ultralytics.utils.patches import arange_patch
from ultralytics.utils.torch_utils import TORCH_1_11, TORCH_1_13, TORCH_2_1, TORCH_2_4, TORCH_2_9, select_device


def export_formats():
    """Return a dictionary of Ultralytics YOLO export formats."""
    x = [
        ["PyTorch", "-", ".pt", True, True, []],
        [
            "TorchScript",
            "torchscript",
            ".torchscript",
            True,
            True,
            ["batch", "optimize", "half", "nms", "dynamic"],
        ],
        ["ONNX", "onnx", ".onnx", True, True, ["batch", "dynamic", "half", "opset", "simplify", "nms"]],
        [
            "TensorRT",
            "engine",
            ".engine",
            False,
            True,
            ["batch", "dynamic", "half", "int8", "simplify", "nms", "fraction"],
        ],
<<<<<<< HEAD
=======
        ["CoreML", "coreml", ".mlpackage", True, False, ["batch", "dynamic", "half", "int8", "nms"]],
        ["TensorFlow SavedModel", "saved_model", "_saved_model", True, True, ["batch", "int8", "keras", "nms"]],
        ["TensorFlow GraphDef", "pb", ".pb", True, True, ["batch"]],
        ["TensorFlow Lite", "tflite", ".tflite", True, False, ["batch", "half", "int8", "nms", "fraction"]],
        ["TensorFlow Edge TPU", "edgetpu", "_edgetpu.tflite", True, False, []],
        ["TensorFlow.js", "tfjs", "_web_model", True, False, ["batch", "half", "int8", "nms"]],
        ["PaddlePaddle", "paddle", "_paddle_model", True, True, ["batch"]],
        ["MNN", "mnn", ".mnn", True, True, ["batch", "half", "int8"]],
        ["NCNN", "ncnn", "_ncnn_model", True, True, ["batch", "half"]],
        ["IMX", "imx", "_imx_model", True, True, ["int8", "fraction", "nms"]],
        ["RKNN", "rknn", "_rknn_model", False, False, ["batch", "name"]],
        ["ExecuTorch", "executorch", "_executorch_model", True, False, ["batch"]],
>>>>>>> 0aef7a9a
    ]
    return dict(zip(["Format", "Argument", "Suffix", "CPU", "GPU", "Arguments"], zip(*x)))


def best_onnx_opset(onnx, cuda=False) -> int:
    """Return max ONNX opset for this torch version with ONNX fallback."""
    version = ".".join(TORCH_VERSION.split(".")[:2])
    if TORCH_2_4:  # _constants.ONNX_MAX_OPSET first defined in torch 1.13
        opset = torch.onnx.utils._constants.ONNX_MAX_OPSET - 1  # use second-latest version for safety
        if cuda:
            opset -= 2  # fix CUDA ONNXRuntime NMS squeeze op errors
    else:
        opset = {
            "1.8": 12,
            "1.9": 12,
            "1.10": 13,
            "1.11": 14,
            "1.12": 15,
            "1.13": 17,
            "2.0": 17,  # reduced from 18 to fix ONNX errors
            "2.1": 17,  # reduced from 19
            "2.2": 17,  # reduced from 19
            "2.3": 17,  # reduced from 19
            "2.4": 20,
            "2.5": 20,
            "2.6": 20,
            "2.7": 20,
            "2.8": 23,
        }.get(version, 12)
    return min(opset, onnx.defs.onnx_opset_version())


def validate_args(format, passed_args, valid_args):
    """Validate arguments based on the export format.

    Args:
        format (str): The export format.
        passed_args (Namespace): The arguments used during export.
        valid_args (list): List of valid arguments for the format.

    Raises:
        AssertionError: If an unsupported argument is used, or if the format lacks supported argument listings.
    """
    export_args = ["half", "int8", "dynamic", "keras", "nms", "batch", "fraction"]

    assert valid_args is not None, f"ERROR ❌️ valid arguments for '{format}' not listed."
    custom = {"batch": 1, "data": None, "device": None}  # exporter defaults
    default_args = get_cfg(DEFAULT_CFG, custom)
    for arg in export_args:
        not_default = getattr(passed_args, arg, None) != getattr(default_args, arg, None)
        if not_default:
            assert arg in valid_args, f"ERROR ❌️ argument '{arg}' is not supported for format='{format}'"


def try_export(inner_func):
    """YOLO export decorator, i.e. @try_export."""
    inner_args = get_default_args(inner_func)

    def outer_func(*args, **kwargs):
        """Export a model."""
        prefix = inner_args["prefix"]
        dt = 0.0
        try:
            with Profile() as dt:
                f = inner_func(*args, **kwargs)  # exported file/dir or tuple of (file/dir, *)
            path = f if isinstance(f, (str, Path)) else f[0]
            mb = file_size(path)
            assert mb > 0.0, "0.0 MB output model size"
            LOGGER.info(f"{prefix} export success ✅ {dt.t:.1f}s, saved as '{path}' ({mb:.1f} MB)")
            return f
        except Exception as e:
            LOGGER.error(f"{prefix} export failure {dt.t:.1f}s: {e}")
            raise e

    return outer_func


class Exporter:
    """A class for exporting YOLO models to various formats.

    This class provides functionality to export YOLO models to different formats including ONNX, TensorRT,
    and others. It handles format validation, device selection, model preparation, and the actual export
    process for each supported format.

    Attributes:
        args (SimpleNamespace): Configuration arguments for the exporter.
        callbacks (dict): Dictionary of callback functions for different export events.
        im (torch.Tensor): Input tensor for model inference during export.
        model (torch.nn.Module): The YOLO model to be exported.
        file (Path): Path to the model file being exported.
        output_shape (tuple): Shape of the model output tensor(s).
        pretty_name (str): Formatted model name for display purposes.
        metadata (dict): Model metadata including description, author, version, etc.
        device (torch.device): Device on which the model is loaded.
        imgsz (tuple): Input image size for the model.

    Methods:
        __call__: Main export method that handles the export process.
        get_int8_calibration_dataloader: Build dataloader for INT8 calibration.
        export_torchscript: Export model to TorchScript format.
        export_onnx: Export model to ONNX format.
        export_engine: Export model to TensorRT format.

    Examples:
        Export a YOLOv8 model to ONNX format
        >>> from ultralytics.engine.exporter import Exporter
        >>> exporter = Exporter()
        >>> exporter(model="yolov8n.pt")  # exports to yolov8n.onnx

        Export with specific arguments
        >>> args = {"format": "onnx", "dynamic": True, "half": True}
        >>> exporter = Exporter(overrides=args)
        >>> exporter(model="yolov8n.pt")
    """

    def __init__(self, cfg=DEFAULT_CFG, overrides=None, _callbacks=None):
        """Initialize the Exporter class.

        Args:
            cfg (str, optional): Path to a configuration file.
            overrides (dict, optional): Configuration overrides.
            _callbacks (dict, optional): Dictionary of callback functions.
        """
        self.args = get_cfg(cfg, overrides)
        self.callbacks = _callbacks or callbacks.get_default_callbacks()
        callbacks.add_integration_callbacks(self)

    def __call__(self, model=None) -> str:
        """Return list of exported files/dirs after running callbacks."""
        t = time.time()
        fmt = self.args.format.lower()  # to lowercase
        if fmt in {"tensorrt", "trt"}:  # 'engine' aliases
            fmt = "engine"
        fmts_dict = export_formats()
        fmts = tuple(fmts_dict["Argument"][1:])  # available export formats
        if fmt not in fmts:
            import difflib

            # Get the closest match if format is invalid
            matches = difflib.get_close_matches(fmt, fmts, n=1, cutoff=0.6)  # 60% similarity required to match
            if not matches:
                msg = "Model is already in PyTorch format." if fmt == "pt" else f"Invalid export format='{fmt}'."
                raise ValueError(f"{msg} Valid formats are {fmts}")
            LOGGER.warning(f"Invalid export format='{fmt}', updating to format='{matches[0]}'")
            fmt = matches[0]
        flags = [x == fmt for x in fmts]
        if sum(flags) != 1:
            raise ValueError(f"Invalid export format='{fmt}'. Valid formats are {fmts}")
        (
            jit,
            onnx,
            engine,
        ) = flags  # export booleans

        # Device
        dla = None
        if engine and self.args.device is None:
            LOGGER.warning("TensorRT requires GPU export, automatically assigning device=0")
            self.args.device = "0"
        if engine and "dla" in str(self.args.device):  # convert int/list to str first
            dla = self.args.device.rsplit(":", 1)[-1]
            self.args.device = "0"  # update device to "0"
            assert dla in {"0", "1"}, f"Expected self.args.device='dla:0' or 'dla:1, but got {self.args.device}."
        self.device = select_device("cpu" if self.args.device is None else self.args.device)

        # Argument compatibility checks
        fmt_keys = fmts_dict["Arguments"][flags.index(True) + 1]
        validate_args(fmt, self.args, fmt_keys)
<<<<<<< HEAD
=======
        if imx:
            if not self.args.int8:
                LOGGER.warning("IMX export requires int8=True, setting int8=True.")
                self.args.int8 = True
            if not self.args.nms and model.task in {"detect", "pose"}:
                LOGGER.warning("IMX export requires nms=True, setting nms=True.")
                self.args.nms = True
            if model.task not in {"detect", "pose", "classify"}:
                raise ValueError("IMX export only supported for detection, pose estimation, and classification models.")
>>>>>>> 0aef7a9a
        if not hasattr(model, "names"):
            model.names = default_class_names()
        model.names = check_class_names(model.names)
        if self.args.half and self.args.int8:
            LOGGER.warning("half=True and int8=True are mutually exclusive, setting half=False.")
            self.args.half = False
        if self.args.half and (onnx or jit) and self.device.type == "cpu":
            LOGGER.warning("half=True only compatible with GPU export, i.e. use device=0, setting half=False.")
            self.args.half = False
        self.imgsz = check_imgsz(self.args.imgsz, stride=model.stride, min_dim=2)  # check image size
        if self.args.optimize:
            assert self.device.type == "cpu", "optimize=True not compatible with cuda devices, i.e. use device='cpu'"
<<<<<<< HEAD
=======
        if rknn:
            if not self.args.name:
                LOGGER.warning(
                    "Rockchip RKNN export requires a missing 'name' arg for processor type. "
                    "Using default name='rk3588'."
                )
                self.args.name = "rk3588"
            self.args.name = self.args.name.lower()
            assert self.args.name in RKNN_CHIPS, (
                f"Invalid processor name '{self.args.name}' for Rockchip RKNN export. Valid names are {RKNN_CHIPS}."
            )
>>>>>>> 0aef7a9a
        if self.args.nms:
            assert not isinstance(model, ClassificationModel), "'nms=True' is not valid for classification models."
            assert not onnx or TORCH_1_13, "ONNX export with NMS requires torch>=1.13"
            if getattr(model, "end2end", False) or isinstance(model.model[-1], RTDETRDecoder):
                LOGGER.warning("'nms=True' is not available for end2end models. Forcing 'nms=False'.")
                self.args.nms = False
            self.args.conf = self.args.conf or 0.25  # set conf default value for nms export
        if (engine or self.args.nms) and self.args.dynamic and self.args.batch == 1:
            LOGGER.warning(
                f"'dynamic=True' model with '{'nms=True' if self.args.nms else f'format={self.args.format}'}' requires max batch size, i.e. 'batch=16'"
            )
        if isinstance(model, WorldModel):
            LOGGER.warning(
                "YOLOWorld (original version) export is not supported to any format. "
                "YOLOWorldv2 models (i.e. 'yolov8s-worldv2.pt') only support export to "
                "(torchscript, onnx, engine) formats. "
                "See https://docs.ultralytics.com/models/yolo-world for details."
            )
            model.clip_model = None  # openvino int8 export error: https://github.com/ultralytics/ultralytics/pull/18445
        if self.args.int8 and not self.args.data:
            self.args.data = DEFAULT_CFG.data or TASK2DATA[getattr(model, "task", "detect")]  # assign default data
            LOGGER.warning(
                f"INT8 export requires a missing 'data' arg for calibration. Using default 'data={self.args.data}'."
            )
        # Input
        im = torch.zeros(self.args.batch, model.yaml.get("channels", 3), *self.imgsz).to(self.device)
        file = Path(
            getattr(model, "pt_path", None) or getattr(model, "yaml_file", None) or model.yaml.get("yaml_file", "")
        )
        if file.suffix in {".yaml", ".yml"}:
            file = Path(file.name)

        # Update model
        model = deepcopy(model).to(self.device)
        for p in model.parameters():
            p.requires_grad = False
        model.eval()
        model.float()
        model = model.fuse()

<<<<<<< HEAD
=======
        if imx:
            from ultralytics.utils.export.imx import FXModel

            model = FXModel(model, self.imgsz)
        if tflite or edgetpu:
            from ultralytics.utils.export.tensorflow import tf_wrapper

            model = tf_wrapper(model)
>>>>>>> 0aef7a9a
        for m in model.modules():
            if isinstance(m, Classify):
                m.export = True
            if isinstance(m, (Detect, RTDETRDecoder)):  # includes all Detect subclasses like Segment, Pose, OBB
                m.dynamic = self.args.dynamic
                m.export = True
                m.format = self.args.format
                m.max_det = self.args.max_det
                m.xyxy = self.args.nms
                if hasattr(model, "pe") and hasattr(m, "fuse"):  # for YOLOE models
                    m.fuse(model.pe.to(self.device))
            elif isinstance(m, C2f):
                # EdgeTPU does not support FlexSplitV while split provides cleaner ONNX graph
                m.forward = m.forward_split

        y = None
        for _ in range(2):  # dry runs
            y = NMSModel(model, self.args)(im) if self.args.nms else model(im)
        if self.args.half and (onnx or jit) and self.device.type != "cpu":
            im, model = im.half(), model.half()  # to FP16

        # Filter warnings
        warnings.filterwarnings("ignore", category=torch.jit.TracerWarning)  # suppress TracerWarning
        warnings.filterwarnings("ignore", category=UserWarning)  # suppress shape prim::Constant missing ONNX warning
        warnings.filterwarnings("ignore", category=DeprecationWarning)  # suppress CoreML np.bool deprecation warning

        # Assign
        self.im = im
        self.model = model
        self.file = file
        self.output_shape = (
            tuple(y.shape)
            if isinstance(y, torch.Tensor)
            else tuple(tuple(x.shape if isinstance(x, torch.Tensor) else []) for x in y)
        )
        self.pretty_name = Path(self.model.yaml.get("yaml_file", self.file)).stem.replace("yolo", "YOLO")
        data = model.args["data"] if hasattr(model, "args") and isinstance(model.args, dict) else ""
        description = f"Ultralytics {self.pretty_name} model {f'trained on {data}' if data else ''}"
        self.metadata = {
            "description": description,
            "author": "Ultralytics",
            "date": datetime.now().isoformat(),
            "version": __version__,
            "license": "AGPL-3.0 License (https://ultralytics.com/license)",
            "docs": "https://docs.ultralytics.com",
            "stride": int(max(model.stride)),
            "task": model.task,
            "batch": self.args.batch,
            "imgsz": self.imgsz,
            "names": model.names,
            "args": {k: v for k, v in self.args if k in fmt_keys},
            "channels": model.yaml.get("channels", 3),
        }  # model metadata
        if dla is not None:
            self.metadata["dla"] = dla  # make sure `AutoBackend` uses correct dla device if it has one
        if model.task == "pose":
            self.metadata["kpt_shape"] = model.model[-1].kpt_shape
            if hasattr(model, "kpt_names"):
                self.metadata["kpt_names"] = model.kpt_names

        LOGGER.info(
            f"\n{colorstr('PyTorch:')} starting from '{file}' with input shape {tuple(im.shape)} BCHW and "
            f"output shape(s) {self.output_shape} ({file_size(file):.1f} MB)"
        )
        self.run_callbacks("on_export_start")
        # Exports
        f = [""] * len(fmts)  # exported filenames
        if jit:  # TorchScript
            f[0] = self.export_torchscript()
        if engine:  # TensorRT required before ONNX
            f[1] = self.export_engine(dla=dla)
        if onnx:  # ONNX
            f[2] = self.export_onnx()

        # Finish
        f = [str(x) for x in f if x]  # filter out '' and None
        if any(f):
            f = str(Path(f[-1]))
            square = self.imgsz[0] == self.imgsz[1]
            s = (
                ""
                if square
                else f"WARNING ⚠️ non-PyTorch val requires square images, 'imgsz={self.imgsz}' will not "
                f"work. Use export 'imgsz={max(self.imgsz)}' if val is required."
            )
            imgsz = self.imgsz[0] if square else str(self.imgsz)[1:-1].replace(" ", "")
            predict_data = ""
            q = "int8" if self.args.int8 else "half" if self.args.half else ""  # quantization
            LOGGER.info(
                f"\nExport complete ({time.time() - t:.1f}s)"
                f"\nResults saved to {colorstr('bold', file.parent.resolve())}"
                f"\nPredict:         yolo predict task={model.task} model={f} imgsz={imgsz} {q} {predict_data}"
                f"\nValidate:        yolo val task={model.task} model={f} imgsz={imgsz} data={data} {q} {s}"
                f"\nVisualize:       https://netron.app"
            )

        self.run_callbacks("on_export_end")
        return f  # return list of exported files/dirs

    def get_int8_calibration_dataloader(self, prefix=""):
        """Build and return a dataloader for calibration of INT8 models."""
        LOGGER.info(f"{prefix} collecting INT8 calibration images from 'data={self.args.data}'")
        data = (check_cls_dataset if self.model.task == "classify" else check_det_dataset)(self.args.data)
        dataset = YOLODataset(
            data[self.args.split or "val"],
            data=data,
            fraction=self.args.fraction,
            task=self.model.task,
            imgsz=self.imgsz[0],
            augment=False,
            batch_size=self.args.batch,
        )
        n = len(dataset)
        if n < self.args.batch:
            raise ValueError(
                f"The calibration dataset ({n} images) must have at least as many images as the batch size "
                f"('batch={self.args.batch}')."
            )
        elif n < 300:
            LOGGER.warning(f"{prefix} >300 images recommended for INT8 calibration, found {n} images.")
        return build_dataloader(dataset, batch=self.args.batch, workers=0, drop_last=True)  # required for batch loading

    @try_export
    def export_torchscript(self, prefix=colorstr("TorchScript:")):
        """Export YOLO model to TorchScript format."""
        LOGGER.info(f"\n{prefix} starting export with torch {TORCH_VERSION}...")
        f = self.file.with_suffix(".torchscript")

        ts = torch.jit.trace(NMSModel(self.model, self.args) if self.args.nms else self.model, self.im, strict=False)
        extra_files = {"config.txt": json.dumps(self.metadata)}  # torch._C.ExtraFilesMap()
        if self.args.optimize:  # https://pytorch.org/tutorials/recipes/mobile_interpreter.html
            LOGGER.info(f"{prefix} optimizing for mobile...")
            from torch.utils.mobile_optimizer import optimize_for_mobile

            optimize_for_mobile(ts)._save_for_lite_interpreter(str(f), _extra_files=extra_files)
        else:
            ts.save(str(f), _extra_files=extra_files)
        return f

    @try_export
    def export_onnx(self, prefix=colorstr("ONNX:")):
        """Export YOLO model to ONNX format."""
        requirements = ["onnx>=1.12.0"]
        if self.args.simplify:
            requirements += ["onnxslim>=0.1.71", "onnxruntime" + ("-gpu" if torch.cuda.is_available() else "")]
        check_requirements(requirements)
        import onnx

        opset = self.args.opset or best_onnx_opset(onnx, cuda="cuda" in self.device.type)
        LOGGER.info(f"\n{prefix} starting export with onnx {onnx.__version__} opset {opset}...")
        if self.args.nms:
            assert TORCH_1_13, f"'nms=True' ONNX export requires torch>=1.13 (found torch=={TORCH_VERSION})"

        f = str(self.file.with_suffix(".onnx"))
        output_names = ["output0", "output1"] if self.model.task == "segment" else ["output0"]
        dynamic = self.args.dynamic
        if dynamic:
            dynamic = {"images": {0: "batch", 2: "height", 3: "width"}}  # shape(1,3,640,640)
            if isinstance(self.model, SegmentationModel):
                dynamic["output0"] = {0: "batch", 2: "anchors"}  # shape(1, 116, 8400)
                dynamic["output1"] = {0: "batch", 2: "mask_height", 3: "mask_width"}  # shape(1,32,160,160)
            elif isinstance(self.model, DetectionModel):
                dynamic["output0"] = {0: "batch", 2: "anchors"}  # shape(1, 84, 8400)
            if self.args.nms:  # only batch size is dynamic with NMS
                dynamic["output0"].pop(2)
        if self.args.nms and self.model.task == "obb":
            self.args.opset = opset  # for NMSModel

        with arange_patch(self.args):
            torch2onnx(
                NMSModel(self.model, self.args) if self.args.nms else self.model,
                self.im,
                f,
                opset=opset,
                input_names=["images"],
                output_names=output_names,
                dynamic=dynamic or None,
            )

        # Checks
        model_onnx = onnx.load(f)  # load onnx model

        # Simplify
        if self.args.simplify:
            try:
                import onnxslim

                LOGGER.info(f"{prefix} slimming with onnxslim {onnxslim.__version__}...")
                model_onnx = onnxslim.slim(model_onnx)

            except Exception as e:
                LOGGER.warning(f"{prefix} simplifier failure: {e}")

        # Metadata
        for k, v in self.metadata.items():
            meta = model_onnx.metadata_props.add()
            meta.key, meta.value = k, str(v)

        # IR version
        if getattr(model_onnx, "ir_version", 0) > 10:
            LOGGER.info(f"{prefix} limiting IR version {model_onnx.ir_version} to 10 for ONNXRuntime compatibility...")
            model_onnx.ir_version = 10

        onnx.save(model_onnx, f)
        return f

    @try_export
    def export_engine(self, dla=None, prefix=colorstr("TensorRT:")):
        """Export YOLO model to TensorRT format https://developer.nvidia.com/tensorrt."""
        assert self.im.device.type != "cpu", "export running on CPU but must be on GPU, i.e. use 'device=0'"
        f_onnx = self.export_onnx()  # run before TRT import https://github.com/ultralytics/ultralytics/issues/7016

        try:
            import tensorrt as trt
        except ImportError:
            if LINUX:
                cuda_version = torch.version.cuda.split(".")[0]
                check_requirements(f"tensorrt-cu{cuda_version}>7.0.0,!=10.1.0")
            import tensorrt as trt
        check_version(trt.__version__, ">=7.0.0", hard=True)
        check_version(trt.__version__, "!=10.1.0", msg="https://github.com/ultralytics/ultralytics/pull/14239")

        # Setup and checks
        LOGGER.info(f"\n{prefix} starting export with TensorRT {trt.__version__}...")
        assert Path(f_onnx).exists(), f"failed to export ONNX file: {f_onnx}"
        f = self.file.with_suffix(".engine")  # TensorRT engine file
        onnx2engine(
            f_onnx,
            f,
            self.args.workspace,
            self.args.half,
            self.args.int8,
            self.args.dynamic,
            self.im.shape,
            dla=dla,
            dataset=self.get_int8_calibration_dataloader(prefix) if self.args.int8 else None,
            metadata=self.metadata,
            verbose=self.args.verbose,
            prefix=prefix,
        )

        return f

<<<<<<< HEAD
=======
    @try_export
    def export_saved_model(self, prefix=colorstr("TensorFlow SavedModel:")):
        """Export YOLO model to TensorFlow SavedModel format."""
        cuda = torch.cuda.is_available()
        try:
            import tensorflow as tf
        except ImportError:
            check_requirements("tensorflow>=2.0.0,<=2.19.0")
            import tensorflow as tf
        check_requirements(
            (
                "tf_keras<=2.19.0",  # required by 'onnx2tf' package
                "sng4onnx>=1.0.1",  # required by 'onnx2tf' package
                "onnx_graphsurgeon>=0.3.26",  # required by 'onnx2tf' package
                "ai-edge-litert>=1.2.0" + (",<1.4.0" if MACOS else ""),  # required by 'onnx2tf' package
                "onnx>=1.12.0",
                "onnx2tf>=1.26.3",
                "onnxslim>=0.1.71",
                "onnxruntime-gpu" if cuda else "onnxruntime",
                "protobuf>=5",
            ),
            cmds="--extra-index-url https://pypi.ngc.nvidia.com",  # onnx_graphsurgeon only on NVIDIA
        )

        LOGGER.info(f"\n{prefix} starting export with tensorflow {tf.__version__}...")
        check_version(
            tf.__version__,
            ">=2.0.0",
            name="tensorflow",
            verbose=True,
            msg="https://github.com/ultralytics/ultralytics/issues/5161",
        )
        f = Path(str(self.file).replace(self.file.suffix, "_saved_model"))
        if f.is_dir():
            shutil.rmtree(f)  # delete output folder

        # Export to TF
        images = None
        if self.args.int8 and self.args.data:
            images = [batch["img"] for batch in self.get_int8_calibration_dataloader(prefix)]
            images = (
                torch.nn.functional.interpolate(torch.cat(images, 0).float(), size=self.imgsz)
                .permute(0, 2, 3, 1)
                .numpy()
                .astype(np.float32)
            )

        # Export to ONNX
        if isinstance(self.model.model[-1], RTDETRDecoder):
            self.args.opset = self.args.opset or 19
            assert 16 <= self.args.opset <= 19, "RTDETR export requires opset>=16;<=19"
        self.args.simplify = True
        f_onnx = self.export_onnx()  # ensure ONNX is available
        keras_model = onnx2saved_model(
            f_onnx,
            f,
            int8=self.args.int8,
            images=images,
            disable_group_convolution=self.args.format in {"tfjs", "edgetpu"},
            prefix=prefix,
        )
        YAML.save(f / "metadata.yaml", self.metadata)  # add metadata.yaml
        # Add TFLite metadata
        for file in f.rglob("*.tflite"):
            file.unlink() if "quant_with_int16_act.tflite" in str(file) else self._add_tflite_metadata(file)

        return str(f), keras_model  # or keras_model = tf.saved_model.load(f, tags=None, options=None)

    @try_export
    def export_pb(self, keras_model, prefix=colorstr("TensorFlow GraphDef:")):
        """Export YOLO model to TensorFlow GraphDef *.pb format https://github.com/leimao/Frozen-Graph-TensorFlow."""
        f = self.file.with_suffix(".pb")
        keras2pb(keras_model, f, prefix)
        return f

    @try_export
    def export_tflite(self, prefix=colorstr("TensorFlow Lite:")):
        """Export YOLO model to TensorFlow Lite format."""
        # BUG https://github.com/ultralytics/ultralytics/issues/13436
        import tensorflow as tf

        LOGGER.info(f"\n{prefix} starting export with tensorflow {tf.__version__}...")
        saved_model = Path(str(self.file).replace(self.file.suffix, "_saved_model"))
        if self.args.int8:
            f = saved_model / f"{self.file.stem}_int8.tflite"  # fp32 in/out
        elif self.args.half:
            f = saved_model / f"{self.file.stem}_float16.tflite"  # fp32 in/out
        else:
            f = saved_model / f"{self.file.stem}_float32.tflite"
        return str(f)

    @try_export
    def export_executorch(self, prefix=colorstr("ExecuTorch:")):
        """Exports a model to ExecuTorch (.pte) format into a dedicated directory and saves the required metadata,
        following Ultralytics conventions.
        """
        LOGGER.info(f"\n{prefix} starting export with ExecuTorch...")
        assert TORCH_2_9, f"ExecuTorch export requires torch>=2.9.0 but torch=={TORCH_VERSION} is installed"
        # TorchAO release compatibility table bug https://github.com/pytorch/ao/issues/2919
        # Setuptools bug: https://github.com/pypa/setuptools/issues/4483
        check_requirements("setuptools<71.0.0")  # Setuptools bug: https://github.com/pypa/setuptools/issues/4483
        check_requirements(("executorch==1.0.0", "flatbuffers"))

        import torch
        from executorch.backends.xnnpack.partition.xnnpack_partitioner import XnnpackPartitioner
        from executorch.exir import to_edge_transform_and_lower

        file_directory = Path(str(self.file).replace(self.file.suffix, "_executorch_model"))
        file_directory.mkdir(parents=True, exist_ok=True)

        file_pte = file_directory / self.file.with_suffix(".pte").name
        sample_inputs = (self.im,)

        et_program = to_edge_transform_and_lower(
            torch.export.export(self.model, sample_inputs), partitioner=[XnnpackPartitioner()]
        ).to_executorch()

        with open(file_pte, "wb") as file:
            file.write(et_program.buffer)

        YAML.save(file_directory / "metadata.yaml", self.metadata)

        return str(file_directory)

    @try_export
    def export_edgetpu(self, tflite_model="", prefix=colorstr("Edge TPU:")):
        """Export YOLO model to Edge TPU format https://coral.ai/docs/edgetpu/models-intro/."""
        cmd = "edgetpu_compiler --version"
        help_url = "https://coral.ai/docs/edgetpu/compiler/"
        assert LINUX, f"export only supported on Linux. See {help_url}"
        if subprocess.run(cmd, stdout=subprocess.DEVNULL, stderr=subprocess.DEVNULL, shell=True).returncode != 0:
            LOGGER.info(f"\n{prefix} export requires Edge TPU compiler. Attempting install from {help_url}")
            for c in (
                "curl https://packages.cloud.google.com/apt/doc/apt-key.gpg | sudo apt-key add -",
                'echo "deb https://packages.cloud.google.com/apt coral-edgetpu-stable main" | '
                "sudo tee /etc/apt/sources.list.d/coral-edgetpu.list",
                "sudo apt-get update",
                "sudo apt-get install edgetpu-compiler",
            ):
                subprocess.run(c if is_sudo_available() else c.replace("sudo ", ""), shell=True, check=True)

        ver = subprocess.run(cmd, shell=True, capture_output=True, check=True).stdout.decode().rsplit(maxsplit=1)[-1]
        LOGGER.info(f"\n{prefix} starting export with Edge TPU compiler {ver}...")
        tflite2edgetpu(tflite_file=tflite_model, output_dir=tflite_model.parent, prefix=prefix)
        f = str(tflite_model).replace(".tflite", "_edgetpu.tflite")  # Edge TPU model
        self._add_tflite_metadata(f)
        return f

    @try_export
    def export_tfjs(self, prefix=colorstr("TensorFlow.js:")):
        """Export YOLO model to TensorFlow.js format."""
        check_requirements("tensorflowjs")

        f = str(self.file).replace(self.file.suffix, "_web_model")  # js dir
        f_pb = str(self.file.with_suffix(".pb"))  # *.pb path
        pb2tfjs(pb_file=f_pb, output_dir=f, half=self.args.half, int8=self.args.int8, prefix=prefix)
        # Add metadata
        YAML.save(Path(f) / "metadata.yaml", self.metadata)  # add metadata.yaml
        return f

    @try_export
    def export_rknn(self, prefix=colorstr("RKNN:")):
        """Export YOLO model to RKNN format."""
        LOGGER.info(f"\n{prefix} starting export with rknn-toolkit2...")

        check_requirements("rknn-toolkit2")
        if IS_COLAB:
            # Prevent 'exit' from closing the notebook https://github.com/airockchip/rknn-toolkit2/issues/259
            import builtins

            builtins.exit = lambda: None

        from rknn.api import RKNN

        f = self.export_onnx()
        export_path = Path(f"{Path(f).stem}_rknn_model")
        export_path.mkdir(exist_ok=True)

        rknn = RKNN(verbose=False)
        rknn.config(mean_values=[[0, 0, 0]], std_values=[[255, 255, 255]], target_platform=self.args.name)
        rknn.load_onnx(model=f)
        rknn.build(do_quantization=False)  # TODO: Add quantization support
        f = f.replace(".onnx", f"-{self.args.name}.rknn")
        rknn.export_rknn(f"{export_path / f}")
        YAML.save(export_path / "metadata.yaml", self.metadata)
        return export_path

    @try_export
    def export_imx(self, prefix=colorstr("IMX:")):
        """Export YOLO model to IMX format."""
        assert LINUX, (
            "export only supported on Linux. "
            "See https://developer.aitrios.sony-semicon.com/en/raspberrypi-ai-camera/documentation/imx500-converter"
        )
        if getattr(self.model, "end2end", False):
            raise ValueError("IMX export is not supported for end2end models.")
        check_requirements(
            ("model-compression-toolkit>=2.4.1", "sony-custom-layers>=0.3.0", "edge-mdt-tpc>=1.1.0", "pydantic<=2.11.7")
        )
        check_requirements("imx500-converter[pt]>=3.16.1")  # Separate requirements for imx500-converter
        check_requirements("mct-quantizers>=1.6.0")  # Separate for compatibility with model-compression-toolkit

        # Install Java>=17
        try:
            java_output = subprocess.run(["java", "--version"], check=True, capture_output=True).stdout.decode()
            version_match = re.search(r"(?:openjdk|java) (\d+)", java_output)
            java_version = int(version_match.group(1)) if version_match else 0
            assert java_version >= 17, "Java version too old"
        except (FileNotFoundError, subprocess.CalledProcessError, AssertionError):
            cmd = (["sudo"] if is_sudo_available() else []) + ["apt", "install", "-y", "openjdk-21-jre"]
            subprocess.run(cmd, check=True)

        return torch2imx(
            self.model,
            self.file,
            self.args.conf,
            self.args.iou,
            self.args.max_det,
            metadata=self.metadata,
            dataset=self.get_int8_calibration_dataloader(prefix),
            prefix=prefix,
        )

    def _add_tflite_metadata(self, file):
        """Add metadata to *.tflite models per https://ai.google.dev/edge/litert/models/metadata."""
        import zipfile

        with zipfile.ZipFile(file, "a", zipfile.ZIP_DEFLATED) as zf:
            zf.writestr("metadata.json", json.dumps(self.metadata, indent=2))

    def _pipeline_coreml(self, model, weights_dir=None, prefix=colorstr("CoreML Pipeline:")):
        """Create CoreML pipeline with NMS for YOLO detection models."""
        import coremltools as ct

        LOGGER.info(f"{prefix} starting pipeline with coremltools {ct.__version__}...")

        # Output shapes
        spec = model.get_spec()
        outs = list(iter(spec.description.output))
        if self.args.format == "mlmodel":  # mlmodel doesn't infer shapes automatically
            outs[0].type.multiArrayType.shape[:] = self.output_shape[2], self.output_shape[1] - 4
            outs[1].type.multiArrayType.shape[:] = self.output_shape[2], 4

        # Checks
        names = self.metadata["names"]
        nx, ny = spec.description.input[0].type.imageType.width, spec.description.input[0].type.imageType.height
        nc = outs[0].type.multiArrayType.shape[-1]
        if len(names) != nc:  # Hack fix for MLProgram NMS bug https://github.com/ultralytics/ultralytics/issues/22309
            names = {**names, **{i: str(i) for i in range(len(names), nc)}}

        # Model from spec
        model = ct.models.MLModel(spec, weights_dir=weights_dir)

        # Create NMS protobuf
        nms_spec = ct.proto.Model_pb2.Model()
        nms_spec.specificationVersion = spec.specificationVersion
        for i in range(len(outs)):
            decoder_output = model._spec.description.output[i].SerializeToString()
            nms_spec.description.input.add()
            nms_spec.description.input[i].ParseFromString(decoder_output)
            nms_spec.description.output.add()
            nms_spec.description.output[i].ParseFromString(decoder_output)

        output_names = ["confidence", "coordinates"]
        for i, name in enumerate(output_names):
            nms_spec.description.output[i].name = name

        for i, out in enumerate(outs):
            ma_type = nms_spec.description.output[i].type.multiArrayType
            ma_type.shapeRange.sizeRanges.add()
            ma_type.shapeRange.sizeRanges[0].lowerBound = 0
            ma_type.shapeRange.sizeRanges[0].upperBound = -1
            ma_type.shapeRange.sizeRanges.add()
            ma_type.shapeRange.sizeRanges[1].lowerBound = out.type.multiArrayType.shape[-1]
            ma_type.shapeRange.sizeRanges[1].upperBound = out.type.multiArrayType.shape[-1]
            del ma_type.shape[:]

        nms = nms_spec.nonMaximumSuppression
        nms.confidenceInputFeatureName = outs[0].name  # 1x507x80
        nms.coordinatesInputFeatureName = outs[1].name  # 1x507x4
        nms.confidenceOutputFeatureName = output_names[0]
        nms.coordinatesOutputFeatureName = output_names[1]
        nms.iouThresholdInputFeatureName = "iouThreshold"
        nms.confidenceThresholdInputFeatureName = "confidenceThreshold"
        nms.iouThreshold = self.args.iou
        nms.confidenceThreshold = self.args.conf
        nms.pickTop.perClass = True
        nms.stringClassLabels.vector.extend(names.values())
        nms_model = ct.models.MLModel(nms_spec)

        # Pipeline models together
        pipeline = ct.models.pipeline.Pipeline(
            input_features=[
                ("image", ct.models.datatypes.Array(3, ny, nx)),
                ("iouThreshold", ct.models.datatypes.Double()),
                ("confidenceThreshold", ct.models.datatypes.Double()),
            ],
            output_features=output_names,
        )
        pipeline.add_model(model)
        pipeline.add_model(nms_model)

        # Correct datatypes
        pipeline.spec.description.input[0].ParseFromString(model._spec.description.input[0].SerializeToString())
        pipeline.spec.description.output[0].ParseFromString(nms_model._spec.description.output[0].SerializeToString())
        pipeline.spec.description.output[1].ParseFromString(nms_model._spec.description.output[1].SerializeToString())

        # Update metadata
        pipeline.spec.specificationVersion = spec.specificationVersion
        pipeline.spec.description.metadata.userDefined.update(
            {"IoU threshold": str(nms.iouThreshold), "Confidence threshold": str(nms.confidenceThreshold)}
        )

        # Save the model
        model = ct.models.MLModel(pipeline.spec, weights_dir=weights_dir)
        model.input_description["image"] = "Input image"
        model.input_description["iouThreshold"] = f"(optional) IoU threshold override (default: {nms.iouThreshold})"
        model.input_description["confidenceThreshold"] = (
            f"(optional) Confidence threshold override (default: {nms.confidenceThreshold})"
        )
        model.output_description["confidence"] = 'Boxes × Class confidence (see user-defined metadata "classes")'
        model.output_description["coordinates"] = "Boxes × [x, y, width, height] (relative to image size)"
        LOGGER.info(f"{prefix} pipeline success")
        return model

>>>>>>> 0aef7a9a
    def add_callback(self, event: str, callback):
        """Append the given callback to the specified event."""
        self.callbacks[event].append(callback)

    def run_callbacks(self, event: str):
        """Execute all callbacks for a given event."""
        for callback in self.callbacks.get(event, []):
            callback(self)


<<<<<<< HEAD
=======
class IOSDetectModel(torch.nn.Module):
    """Wrap an Ultralytics YOLO model for Apple iOS CoreML export."""

    def __init__(self, model, im, mlprogram=True):
        """Initialize the IOSDetectModel class with a YOLO model and example image.

        Args:
            model (torch.nn.Module): The YOLO model to wrap.
            im (torch.Tensor): Example input tensor with shape (B, C, H, W).
            mlprogram (bool): Whether exporting to MLProgram format to fix NMS bug.
        """
        super().__init__()
        _, _, h, w = im.shape  # batch, channel, height, width
        self.model = model
        self.nc = len(model.names)  # number of classes
        self.mlprogram = mlprogram
        if w == h:
            self.normalize = 1.0 / w  # scalar
        else:
            self.normalize = torch.tensor(
                [1.0 / w, 1.0 / h, 1.0 / w, 1.0 / h],  # broadcast (slower, smaller)
                device=next(model.parameters()).device,
            )

    def forward(self, x):
        """Normalize predictions of object detection model with input size-dependent factors."""
        xywh, cls = self.model(x)[0].transpose(0, 1).split((4, self.nc), 1)
        if self.mlprogram and self.nc % 80 != 0:  # NMS bug https://github.com/ultralytics/ultralytics/issues/22309
            pad_length = int(((self.nc + 79) // 80) * 80) - self.nc  # pad class length to multiple of 80
            cls = torch.nn.functional.pad(cls, (0, pad_length, 0, 0), "constant", 0)

        return cls, xywh * self.normalize


>>>>>>> 0aef7a9a
class NMSModel(torch.nn.Module):
    """Model wrapper with embedded NMS for Detect, Segment, Pose and OBB."""

    def __init__(self, model, args):
        """Initialize the NMSModel.

        Args:
            model (torch.nn.Module): The model to wrap with NMS postprocessing.
            args (Namespace): The export arguments.
        """
        super().__init__()
        self.model = model
        self.args = args
        self.obb = model.task == "obb"
        self.is_tf = False # No TensorFlow support

    def forward(self, x):
        """Perform inference with NMS post-processing. Supports Detect, Segment, OBB and Pose.

        Args:
            x (torch.Tensor): The preprocessed tensor with shape (N, 3, H, W).

        Returns:
            (torch.Tensor): List of detections, each an (N, max_det, 4 + 2 + extra_shape) Tensor where N is the number
                of detections after NMS.
        """
        from functools import partial

        from torchvision.ops import nms

        preds = self.model(x)
        pred = preds[0] if isinstance(preds, tuple) else preds
        kwargs = dict(device=pred.device, dtype=pred.dtype)
        bs = pred.shape[0]
        pred = pred.transpose(-1, -2)  # shape(1,84,6300) to shape(1,6300,84)
        extra_shape = pred.shape[-1] - (4 + len(self.model.names))  # extras from Segment, OBB, Pose
        if self.args.dynamic and self.args.batch > 1:  # batch size needs to always be same due to loop unroll
            pad = torch.zeros(torch.max(torch.tensor(self.args.batch - bs), torch.tensor(0)), *pred.shape[1:], **kwargs)
            pred = torch.cat((pred, pad))
        boxes, scores, extras = pred.split([4, len(self.model.names), extra_shape], dim=2)
        scores, classes = scores.max(dim=-1)
        self.args.max_det = min(pred.shape[1], self.args.max_det)  # in case num_anchors < max_det
        # (N, max_det, 4 coords + 1 class score + 1 class label + extra_shape).
        out = torch.zeros(pred.shape[0], self.args.max_det, boxes.shape[-1] + 2 + extra_shape, **kwargs)
        for i in range(bs):
            box, cls, score, extra = boxes[i], classes[i], scores[i], extras[i]
            mask = score > self.args.conf
            if self.is_tf or (self.args.format == "onnx" and self.obb):
                # TFLite GatherND error if mask is empty
                score *= mask
                # Explicit length otherwise reshape error, hardcoded to `self.args.max_det * 5`
                mask = score.topk(min(self.args.max_det * 5, score.shape[0])).indices
            box, score, cls, extra = box[mask], score[mask], cls[mask], extra[mask]
            nmsbox = box.clone()
            # `8` is the minimum value experimented to get correct NMS results for obb
            multiplier = (8 if self.obb else 1) / max(len(self.model.names), 1)
            # Normalize boxes for NMS since large values for class offset causes issue with int8 quantization
            nmsbox = multiplier * (nmsbox / torch.tensor(x.shape[2:], **kwargs).max())
            if not self.args.agnostic_nms:  # class-wise NMS
                end = 2 if self.obb else 4
                # fully explicit expansion otherwise reshape error
                cls_offset = cls.view(cls.shape[0], 1).expand(cls.shape[0], end)
                offbox = nmsbox[:, :end] + cls_offset * multiplier
                nmsbox = torch.cat((offbox, nmsbox[:, end:]), dim=-1)
            nms_fn = (
                partial(
                    TorchNMS.fast_nms,
                    use_triu=not (
                        (self.args.opset or 14) < 14
                    ),
                    iou_func=batch_probiou,
                    exit_early=False,
                )
                if self.obb
                else nms
            )
            keep = nms_fn(
                torch.cat([nmsbox, extra], dim=-1) if self.obb else nmsbox,
                score,
                self.args.iou,
            )[: self.args.max_det]
            dets = torch.cat(
                [box[keep], score[keep].view(-1, 1), cls[keep].view(-1, 1).to(out.dtype), extra[keep]], dim=-1
            )
            # Zero-pad to max_det size to avoid reshape error
            pad = (0, 0, 0, self.args.max_det - dets.shape[0])
            out[i] = torch.nn.functional.pad(dets, pad)
        return (out[:bs], preds[1]) if self.model.task == "segment" else out[:bs]<|MERGE_RESOLUTION|>--- conflicted
+++ resolved
@@ -115,21 +115,6 @@
             True,
             ["batch", "dynamic", "half", "int8", "simplify", "nms", "fraction"],
         ],
-<<<<<<< HEAD
-=======
-        ["CoreML", "coreml", ".mlpackage", True, False, ["batch", "dynamic", "half", "int8", "nms"]],
-        ["TensorFlow SavedModel", "saved_model", "_saved_model", True, True, ["batch", "int8", "keras", "nms"]],
-        ["TensorFlow GraphDef", "pb", ".pb", True, True, ["batch"]],
-        ["TensorFlow Lite", "tflite", ".tflite", True, False, ["batch", "half", "int8", "nms", "fraction"]],
-        ["TensorFlow Edge TPU", "edgetpu", "_edgetpu.tflite", True, False, []],
-        ["TensorFlow.js", "tfjs", "_web_model", True, False, ["batch", "half", "int8", "nms"]],
-        ["PaddlePaddle", "paddle", "_paddle_model", True, True, ["batch"]],
-        ["MNN", "mnn", ".mnn", True, True, ["batch", "half", "int8"]],
-        ["NCNN", "ncnn", "_ncnn_model", True, True, ["batch", "half"]],
-        ["IMX", "imx", "_imx_model", True, True, ["int8", "fraction", "nms"]],
-        ["RKNN", "rknn", "_rknn_model", False, False, ["batch", "name"]],
-        ["ExecuTorch", "executorch", "_executorch_model", True, False, ["batch"]],
->>>>>>> 0aef7a9a
     ]
     return dict(zip(["Format", "Argument", "Suffix", "CPU", "GPU", "Arguments"], zip(*x)))
 
@@ -298,18 +283,6 @@
         # Argument compatibility checks
         fmt_keys = fmts_dict["Arguments"][flags.index(True) + 1]
         validate_args(fmt, self.args, fmt_keys)
-<<<<<<< HEAD
-=======
-        if imx:
-            if not self.args.int8:
-                LOGGER.warning("IMX export requires int8=True, setting int8=True.")
-                self.args.int8 = True
-            if not self.args.nms and model.task in {"detect", "pose"}:
-                LOGGER.warning("IMX export requires nms=True, setting nms=True.")
-                self.args.nms = True
-            if model.task not in {"detect", "pose", "classify"}:
-                raise ValueError("IMX export only supported for detection, pose estimation, and classification models.")
->>>>>>> 0aef7a9a
         if not hasattr(model, "names"):
             model.names = default_class_names()
         model.names = check_class_names(model.names)
@@ -322,20 +295,6 @@
         self.imgsz = check_imgsz(self.args.imgsz, stride=model.stride, min_dim=2)  # check image size
         if self.args.optimize:
             assert self.device.type == "cpu", "optimize=True not compatible with cuda devices, i.e. use device='cpu'"
-<<<<<<< HEAD
-=======
-        if rknn:
-            if not self.args.name:
-                LOGGER.warning(
-                    "Rockchip RKNN export requires a missing 'name' arg for processor type. "
-                    "Using default name='rk3588'."
-                )
-                self.args.name = "rk3588"
-            self.args.name = self.args.name.lower()
-            assert self.args.name in RKNN_CHIPS, (
-                f"Invalid processor name '{self.args.name}' for Rockchip RKNN export. Valid names are {RKNN_CHIPS}."
-            )
->>>>>>> 0aef7a9a
         if self.args.nms:
             assert not isinstance(model, ClassificationModel), "'nms=True' is not valid for classification models."
             assert not onnx or TORCH_1_13, "ONNX export with NMS requires torch>=1.13"
@@ -376,17 +335,6 @@
         model.float()
         model = model.fuse()
 
-<<<<<<< HEAD
-=======
-        if imx:
-            from ultralytics.utils.export.imx import FXModel
-
-            model = FXModel(model, self.imgsz)
-        if tflite or edgetpu:
-            from ultralytics.utils.export.tensorflow import tf_wrapper
-
-            model = tf_wrapper(model)
->>>>>>> 0aef7a9a
         for m in model.modules():
             if isinstance(m, Classify):
                 m.export = True
@@ -630,334 +578,6 @@
 
         return f
 
-<<<<<<< HEAD
-=======
-    @try_export
-    def export_saved_model(self, prefix=colorstr("TensorFlow SavedModel:")):
-        """Export YOLO model to TensorFlow SavedModel format."""
-        cuda = torch.cuda.is_available()
-        try:
-            import tensorflow as tf
-        except ImportError:
-            check_requirements("tensorflow>=2.0.0,<=2.19.0")
-            import tensorflow as tf
-        check_requirements(
-            (
-                "tf_keras<=2.19.0",  # required by 'onnx2tf' package
-                "sng4onnx>=1.0.1",  # required by 'onnx2tf' package
-                "onnx_graphsurgeon>=0.3.26",  # required by 'onnx2tf' package
-                "ai-edge-litert>=1.2.0" + (",<1.4.0" if MACOS else ""),  # required by 'onnx2tf' package
-                "onnx>=1.12.0",
-                "onnx2tf>=1.26.3",
-                "onnxslim>=0.1.71",
-                "onnxruntime-gpu" if cuda else "onnxruntime",
-                "protobuf>=5",
-            ),
-            cmds="--extra-index-url https://pypi.ngc.nvidia.com",  # onnx_graphsurgeon only on NVIDIA
-        )
-
-        LOGGER.info(f"\n{prefix} starting export with tensorflow {tf.__version__}...")
-        check_version(
-            tf.__version__,
-            ">=2.0.0",
-            name="tensorflow",
-            verbose=True,
-            msg="https://github.com/ultralytics/ultralytics/issues/5161",
-        )
-        f = Path(str(self.file).replace(self.file.suffix, "_saved_model"))
-        if f.is_dir():
-            shutil.rmtree(f)  # delete output folder
-
-        # Export to TF
-        images = None
-        if self.args.int8 and self.args.data:
-            images = [batch["img"] for batch in self.get_int8_calibration_dataloader(prefix)]
-            images = (
-                torch.nn.functional.interpolate(torch.cat(images, 0).float(), size=self.imgsz)
-                .permute(0, 2, 3, 1)
-                .numpy()
-                .astype(np.float32)
-            )
-
-        # Export to ONNX
-        if isinstance(self.model.model[-1], RTDETRDecoder):
-            self.args.opset = self.args.opset or 19
-            assert 16 <= self.args.opset <= 19, "RTDETR export requires opset>=16;<=19"
-        self.args.simplify = True
-        f_onnx = self.export_onnx()  # ensure ONNX is available
-        keras_model = onnx2saved_model(
-            f_onnx,
-            f,
-            int8=self.args.int8,
-            images=images,
-            disable_group_convolution=self.args.format in {"tfjs", "edgetpu"},
-            prefix=prefix,
-        )
-        YAML.save(f / "metadata.yaml", self.metadata)  # add metadata.yaml
-        # Add TFLite metadata
-        for file in f.rglob("*.tflite"):
-            file.unlink() if "quant_with_int16_act.tflite" in str(file) else self._add_tflite_metadata(file)
-
-        return str(f), keras_model  # or keras_model = tf.saved_model.load(f, tags=None, options=None)
-
-    @try_export
-    def export_pb(self, keras_model, prefix=colorstr("TensorFlow GraphDef:")):
-        """Export YOLO model to TensorFlow GraphDef *.pb format https://github.com/leimao/Frozen-Graph-TensorFlow."""
-        f = self.file.with_suffix(".pb")
-        keras2pb(keras_model, f, prefix)
-        return f
-
-    @try_export
-    def export_tflite(self, prefix=colorstr("TensorFlow Lite:")):
-        """Export YOLO model to TensorFlow Lite format."""
-        # BUG https://github.com/ultralytics/ultralytics/issues/13436
-        import tensorflow as tf
-
-        LOGGER.info(f"\n{prefix} starting export with tensorflow {tf.__version__}...")
-        saved_model = Path(str(self.file).replace(self.file.suffix, "_saved_model"))
-        if self.args.int8:
-            f = saved_model / f"{self.file.stem}_int8.tflite"  # fp32 in/out
-        elif self.args.half:
-            f = saved_model / f"{self.file.stem}_float16.tflite"  # fp32 in/out
-        else:
-            f = saved_model / f"{self.file.stem}_float32.tflite"
-        return str(f)
-
-    @try_export
-    def export_executorch(self, prefix=colorstr("ExecuTorch:")):
-        """Exports a model to ExecuTorch (.pte) format into a dedicated directory and saves the required metadata,
-        following Ultralytics conventions.
-        """
-        LOGGER.info(f"\n{prefix} starting export with ExecuTorch...")
-        assert TORCH_2_9, f"ExecuTorch export requires torch>=2.9.0 but torch=={TORCH_VERSION} is installed"
-        # TorchAO release compatibility table bug https://github.com/pytorch/ao/issues/2919
-        # Setuptools bug: https://github.com/pypa/setuptools/issues/4483
-        check_requirements("setuptools<71.0.0")  # Setuptools bug: https://github.com/pypa/setuptools/issues/4483
-        check_requirements(("executorch==1.0.0", "flatbuffers"))
-
-        import torch
-        from executorch.backends.xnnpack.partition.xnnpack_partitioner import XnnpackPartitioner
-        from executorch.exir import to_edge_transform_and_lower
-
-        file_directory = Path(str(self.file).replace(self.file.suffix, "_executorch_model"))
-        file_directory.mkdir(parents=True, exist_ok=True)
-
-        file_pte = file_directory / self.file.with_suffix(".pte").name
-        sample_inputs = (self.im,)
-
-        et_program = to_edge_transform_and_lower(
-            torch.export.export(self.model, sample_inputs), partitioner=[XnnpackPartitioner()]
-        ).to_executorch()
-
-        with open(file_pte, "wb") as file:
-            file.write(et_program.buffer)
-
-        YAML.save(file_directory / "metadata.yaml", self.metadata)
-
-        return str(file_directory)
-
-    @try_export
-    def export_edgetpu(self, tflite_model="", prefix=colorstr("Edge TPU:")):
-        """Export YOLO model to Edge TPU format https://coral.ai/docs/edgetpu/models-intro/."""
-        cmd = "edgetpu_compiler --version"
-        help_url = "https://coral.ai/docs/edgetpu/compiler/"
-        assert LINUX, f"export only supported on Linux. See {help_url}"
-        if subprocess.run(cmd, stdout=subprocess.DEVNULL, stderr=subprocess.DEVNULL, shell=True).returncode != 0:
-            LOGGER.info(f"\n{prefix} export requires Edge TPU compiler. Attempting install from {help_url}")
-            for c in (
-                "curl https://packages.cloud.google.com/apt/doc/apt-key.gpg | sudo apt-key add -",
-                'echo "deb https://packages.cloud.google.com/apt coral-edgetpu-stable main" | '
-                "sudo tee /etc/apt/sources.list.d/coral-edgetpu.list",
-                "sudo apt-get update",
-                "sudo apt-get install edgetpu-compiler",
-            ):
-                subprocess.run(c if is_sudo_available() else c.replace("sudo ", ""), shell=True, check=True)
-
-        ver = subprocess.run(cmd, shell=True, capture_output=True, check=True).stdout.decode().rsplit(maxsplit=1)[-1]
-        LOGGER.info(f"\n{prefix} starting export with Edge TPU compiler {ver}...")
-        tflite2edgetpu(tflite_file=tflite_model, output_dir=tflite_model.parent, prefix=prefix)
-        f = str(tflite_model).replace(".tflite", "_edgetpu.tflite")  # Edge TPU model
-        self._add_tflite_metadata(f)
-        return f
-
-    @try_export
-    def export_tfjs(self, prefix=colorstr("TensorFlow.js:")):
-        """Export YOLO model to TensorFlow.js format."""
-        check_requirements("tensorflowjs")
-
-        f = str(self.file).replace(self.file.suffix, "_web_model")  # js dir
-        f_pb = str(self.file.with_suffix(".pb"))  # *.pb path
-        pb2tfjs(pb_file=f_pb, output_dir=f, half=self.args.half, int8=self.args.int8, prefix=prefix)
-        # Add metadata
-        YAML.save(Path(f) / "metadata.yaml", self.metadata)  # add metadata.yaml
-        return f
-
-    @try_export
-    def export_rknn(self, prefix=colorstr("RKNN:")):
-        """Export YOLO model to RKNN format."""
-        LOGGER.info(f"\n{prefix} starting export with rknn-toolkit2...")
-
-        check_requirements("rknn-toolkit2")
-        if IS_COLAB:
-            # Prevent 'exit' from closing the notebook https://github.com/airockchip/rknn-toolkit2/issues/259
-            import builtins
-
-            builtins.exit = lambda: None
-
-        from rknn.api import RKNN
-
-        f = self.export_onnx()
-        export_path = Path(f"{Path(f).stem}_rknn_model")
-        export_path.mkdir(exist_ok=True)
-
-        rknn = RKNN(verbose=False)
-        rknn.config(mean_values=[[0, 0, 0]], std_values=[[255, 255, 255]], target_platform=self.args.name)
-        rknn.load_onnx(model=f)
-        rknn.build(do_quantization=False)  # TODO: Add quantization support
-        f = f.replace(".onnx", f"-{self.args.name}.rknn")
-        rknn.export_rknn(f"{export_path / f}")
-        YAML.save(export_path / "metadata.yaml", self.metadata)
-        return export_path
-
-    @try_export
-    def export_imx(self, prefix=colorstr("IMX:")):
-        """Export YOLO model to IMX format."""
-        assert LINUX, (
-            "export only supported on Linux. "
-            "See https://developer.aitrios.sony-semicon.com/en/raspberrypi-ai-camera/documentation/imx500-converter"
-        )
-        if getattr(self.model, "end2end", False):
-            raise ValueError("IMX export is not supported for end2end models.")
-        check_requirements(
-            ("model-compression-toolkit>=2.4.1", "sony-custom-layers>=0.3.0", "edge-mdt-tpc>=1.1.0", "pydantic<=2.11.7")
-        )
-        check_requirements("imx500-converter[pt]>=3.16.1")  # Separate requirements for imx500-converter
-        check_requirements("mct-quantizers>=1.6.0")  # Separate for compatibility with model-compression-toolkit
-
-        # Install Java>=17
-        try:
-            java_output = subprocess.run(["java", "--version"], check=True, capture_output=True).stdout.decode()
-            version_match = re.search(r"(?:openjdk|java) (\d+)", java_output)
-            java_version = int(version_match.group(1)) if version_match else 0
-            assert java_version >= 17, "Java version too old"
-        except (FileNotFoundError, subprocess.CalledProcessError, AssertionError):
-            cmd = (["sudo"] if is_sudo_available() else []) + ["apt", "install", "-y", "openjdk-21-jre"]
-            subprocess.run(cmd, check=True)
-
-        return torch2imx(
-            self.model,
-            self.file,
-            self.args.conf,
-            self.args.iou,
-            self.args.max_det,
-            metadata=self.metadata,
-            dataset=self.get_int8_calibration_dataloader(prefix),
-            prefix=prefix,
-        )
-
-    def _add_tflite_metadata(self, file):
-        """Add metadata to *.tflite models per https://ai.google.dev/edge/litert/models/metadata."""
-        import zipfile
-
-        with zipfile.ZipFile(file, "a", zipfile.ZIP_DEFLATED) as zf:
-            zf.writestr("metadata.json", json.dumps(self.metadata, indent=2))
-
-    def _pipeline_coreml(self, model, weights_dir=None, prefix=colorstr("CoreML Pipeline:")):
-        """Create CoreML pipeline with NMS for YOLO detection models."""
-        import coremltools as ct
-
-        LOGGER.info(f"{prefix} starting pipeline with coremltools {ct.__version__}...")
-
-        # Output shapes
-        spec = model.get_spec()
-        outs = list(iter(spec.description.output))
-        if self.args.format == "mlmodel":  # mlmodel doesn't infer shapes automatically
-            outs[0].type.multiArrayType.shape[:] = self.output_shape[2], self.output_shape[1] - 4
-            outs[1].type.multiArrayType.shape[:] = self.output_shape[2], 4
-
-        # Checks
-        names = self.metadata["names"]
-        nx, ny = spec.description.input[0].type.imageType.width, spec.description.input[0].type.imageType.height
-        nc = outs[0].type.multiArrayType.shape[-1]
-        if len(names) != nc:  # Hack fix for MLProgram NMS bug https://github.com/ultralytics/ultralytics/issues/22309
-            names = {**names, **{i: str(i) for i in range(len(names), nc)}}
-
-        # Model from spec
-        model = ct.models.MLModel(spec, weights_dir=weights_dir)
-
-        # Create NMS protobuf
-        nms_spec = ct.proto.Model_pb2.Model()
-        nms_spec.specificationVersion = spec.specificationVersion
-        for i in range(len(outs)):
-            decoder_output = model._spec.description.output[i].SerializeToString()
-            nms_spec.description.input.add()
-            nms_spec.description.input[i].ParseFromString(decoder_output)
-            nms_spec.description.output.add()
-            nms_spec.description.output[i].ParseFromString(decoder_output)
-
-        output_names = ["confidence", "coordinates"]
-        for i, name in enumerate(output_names):
-            nms_spec.description.output[i].name = name
-
-        for i, out in enumerate(outs):
-            ma_type = nms_spec.description.output[i].type.multiArrayType
-            ma_type.shapeRange.sizeRanges.add()
-            ma_type.shapeRange.sizeRanges[0].lowerBound = 0
-            ma_type.shapeRange.sizeRanges[0].upperBound = -1
-            ma_type.shapeRange.sizeRanges.add()
-            ma_type.shapeRange.sizeRanges[1].lowerBound = out.type.multiArrayType.shape[-1]
-            ma_type.shapeRange.sizeRanges[1].upperBound = out.type.multiArrayType.shape[-1]
-            del ma_type.shape[:]
-
-        nms = nms_spec.nonMaximumSuppression
-        nms.confidenceInputFeatureName = outs[0].name  # 1x507x80
-        nms.coordinatesInputFeatureName = outs[1].name  # 1x507x4
-        nms.confidenceOutputFeatureName = output_names[0]
-        nms.coordinatesOutputFeatureName = output_names[1]
-        nms.iouThresholdInputFeatureName = "iouThreshold"
-        nms.confidenceThresholdInputFeatureName = "confidenceThreshold"
-        nms.iouThreshold = self.args.iou
-        nms.confidenceThreshold = self.args.conf
-        nms.pickTop.perClass = True
-        nms.stringClassLabels.vector.extend(names.values())
-        nms_model = ct.models.MLModel(nms_spec)
-
-        # Pipeline models together
-        pipeline = ct.models.pipeline.Pipeline(
-            input_features=[
-                ("image", ct.models.datatypes.Array(3, ny, nx)),
-                ("iouThreshold", ct.models.datatypes.Double()),
-                ("confidenceThreshold", ct.models.datatypes.Double()),
-            ],
-            output_features=output_names,
-        )
-        pipeline.add_model(model)
-        pipeline.add_model(nms_model)
-
-        # Correct datatypes
-        pipeline.spec.description.input[0].ParseFromString(model._spec.description.input[0].SerializeToString())
-        pipeline.spec.description.output[0].ParseFromString(nms_model._spec.description.output[0].SerializeToString())
-        pipeline.spec.description.output[1].ParseFromString(nms_model._spec.description.output[1].SerializeToString())
-
-        # Update metadata
-        pipeline.spec.specificationVersion = spec.specificationVersion
-        pipeline.spec.description.metadata.userDefined.update(
-            {"IoU threshold": str(nms.iouThreshold), "Confidence threshold": str(nms.confidenceThreshold)}
-        )
-
-        # Save the model
-        model = ct.models.MLModel(pipeline.spec, weights_dir=weights_dir)
-        model.input_description["image"] = "Input image"
-        model.input_description["iouThreshold"] = f"(optional) IoU threshold override (default: {nms.iouThreshold})"
-        model.input_description["confidenceThreshold"] = (
-            f"(optional) Confidence threshold override (default: {nms.confidenceThreshold})"
-        )
-        model.output_description["confidence"] = 'Boxes × Class confidence (see user-defined metadata "classes")'
-        model.output_description["coordinates"] = "Boxes × [x, y, width, height] (relative to image size)"
-        LOGGER.info(f"{prefix} pipeline success")
-        return model
-
->>>>>>> 0aef7a9a
     def add_callback(self, event: str, callback):
         """Append the given callback to the specified event."""
         self.callbacks[event].append(callback)
@@ -968,43 +588,6 @@
             callback(self)
 
 
-<<<<<<< HEAD
-=======
-class IOSDetectModel(torch.nn.Module):
-    """Wrap an Ultralytics YOLO model for Apple iOS CoreML export."""
-
-    def __init__(self, model, im, mlprogram=True):
-        """Initialize the IOSDetectModel class with a YOLO model and example image.
-
-        Args:
-            model (torch.nn.Module): The YOLO model to wrap.
-            im (torch.Tensor): Example input tensor with shape (B, C, H, W).
-            mlprogram (bool): Whether exporting to MLProgram format to fix NMS bug.
-        """
-        super().__init__()
-        _, _, h, w = im.shape  # batch, channel, height, width
-        self.model = model
-        self.nc = len(model.names)  # number of classes
-        self.mlprogram = mlprogram
-        if w == h:
-            self.normalize = 1.0 / w  # scalar
-        else:
-            self.normalize = torch.tensor(
-                [1.0 / w, 1.0 / h, 1.0 / w, 1.0 / h],  # broadcast (slower, smaller)
-                device=next(model.parameters()).device,
-            )
-
-    def forward(self, x):
-        """Normalize predictions of object detection model with input size-dependent factors."""
-        xywh, cls = self.model(x)[0].transpose(0, 1).split((4, self.nc), 1)
-        if self.mlprogram and self.nc % 80 != 0:  # NMS bug https://github.com/ultralytics/ultralytics/issues/22309
-            pad_length = int(((self.nc + 79) // 80) * 80) - self.nc  # pad class length to multiple of 80
-            cls = torch.nn.functional.pad(cls, (0, pad_length, 0, 0), "constant", 0)
-
-        return cls, xywh * self.normalize
-
-
->>>>>>> 0aef7a9a
 class NMSModel(torch.nn.Module):
     """Model wrapper with embedded NMS for Detect, Segment, Pose and OBB."""
 
