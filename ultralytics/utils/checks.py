--- conflicted
+++ resolved
@@ -885,29 +885,6 @@
     """
     return cuda_device_count() > 0
 
-<<<<<<< HEAD
-=======
-
-def is_rockchip():
-    """Check if the current environment is running on a Rockchip SoC.
-
-    Returns:
-        (bool): True if running on a Rockchip SoC, False otherwise.
-    """
-    if LINUX and ARM64:
-        try:
-            with open("/proc/device-tree/compatible") as f:
-                dev_str = f.read()
-                *_, soc = dev_str.split(",")
-                if soc.replace("\x00", "") in RKNN_CHIPS:
-                    return True
-        except OSError:
-            return False
-    else:
-        return False
-
-
->>>>>>> 0aef7a9a
 def is_intel():
     """Check if the system has Intel hardware (CPU or GPU).
 
